--- conflicted
+++ resolved
@@ -18,20 +18,13 @@
 	"bytes"
 	"context"
 	"fmt"
-<<<<<<< HEAD
 	"log"
-	"net/http"
-=======
 	"net/http"
 
 	"github.com/gogo/protobuf/proto"
 	"github.com/golang/snappy"
 	"github.com/prometheus/prometheus/prompb"
->>>>>>> 6fd38b95
-
-	"github.com/gogo/protobuf/proto"
-	"github.com/golang/snappy"
-	"github.com/prometheus/prometheus/prompb"
+
 	"go.opentelemetry.io/otel/api/global"
 	"go.opentelemetry.io/otel/api/label"
 	apimetric "go.opentelemetry.io/otel/api/metric"
@@ -54,11 +47,26 @@
 
 // Export forwards metrics to Cortex from the SDK
 func (e *Exporter) Export(_ context.Context, checkpointSet metric.CheckpointSet) error {
-	_, err := e.ConvertToTimeSeries(checkpointSet)
+	timeseries, err := e.ConvertToTimeSeries(checkpointSet)
 	if err != nil {
 		return err
 	}
-	
+
+	message, buildMessageErr := e.buildMessage(timeseries)
+	if buildMessageErr != nil {
+		return buildMessageErr
+	}
+
+	request, buildRequestErr := e.buildRequest(message)
+	if buildRequestErr != nil {
+		return buildRequestErr
+	}
+
+	sendRequestErr := e.sendRequest(request)
+	if sendRequestErr != nil {
+		return sendRequestErr
+	}
+
 	return nil
 }
 
@@ -101,7 +109,6 @@
 	return pusher, nil
 }
 
-<<<<<<< HEAD
 // ConvertToTimeSeries converts a CheckpointSet to a slice of TimeSeries pointers
 func (e *Exporter) ConvertToTimeSeries(checkpointSet export.CheckpointSet) ([]*prompb.TimeSeries, error) {
 	var aggError error
@@ -130,11 +137,6 @@
 			}
 
 			timeSeries = append(timeSeries, tSeries...)
-
-			// Check if aggregation has Distribution value
-			if _, ok := agg.(aggregation.Distribution); ok {
-				
-			}
 		} else if lastValue, ok := agg.(aggregation.LastValue); ok {
 			tSeries, err := convertFromLastValue(record, lastValue)
 			if err != nil {
@@ -144,8 +146,6 @@
 			timeSeries = append(timeSeries, tSeries)
 		}
 
-		// TODO: Convert Histogram values
-
 		return nil
 	})
 
@@ -172,7 +172,7 @@
 
 	// Create labels, including metric name
 	name := sanitize(record.Descriptor().Name())
-	labels := createLabelSet(record, "name", name)
+	labels := createLabelSet(record, "__name__", name)
 
 	// Create TimeSeries and return
 	tSeries := &prompb.TimeSeries{
@@ -199,7 +199,7 @@
 
 	// Create labels, including metric name
 	name := sanitize(record.Descriptor().Name())
-	labels := createLabelSet(record, "name", name)
+	labels := createLabelSet(record, "__name__", name)
 
 	// Create TimeSeries and return
 	tSeries := &prompb.TimeSeries{
@@ -224,7 +224,7 @@
 
 	// Create labels, including metric name
 	name := sanitize(record.Descriptor().Name() + "_min")
-	labels := createLabelSet(record, "name", name)
+	labels := createLabelSet(record, "__name__", name)
 
 	// Create TimeSeries
 	minTimeSeries := &prompb.TimeSeries{
@@ -244,7 +244,7 @@
 
 	// Create labels, including metric name
 	name = sanitize(record.Descriptor().Name() + "_max")
-	labels = createLabelSet(record, "name", name)
+	labels = createLabelSet(record, "__name__", name)
 
 	// Create TimeSeries
 	maxTimeSeries := &prompb.TimeSeries{
@@ -264,7 +264,7 @@
 
 	// Create labels, including metric name
 	name = sanitize(record.Descriptor().Name() + "_count")
-	labels = createLabelSet(record, "name", name)
+	labels = createLabelSet(record, "__name__", name)
 
 	// Create TimeSeries
 	countTimeSeries := &prompb.TimeSeries{
@@ -331,13 +331,6 @@
 func (e *Exporter) addHeaders(req *http.Request) {
 	// Cortex expects Snappy-compressed protobuf messages. These two headers are hard-coded as they
 	// should be on every request.
-=======
-// addHeaders adds required headers as well as all headers in Header map to a http
-// request.
-func (e *Exporter) addHeaders(req *http.Request) {
-	// Cortex expects Snappy-compressed protobuf messages. These three headers are
-	// hard-coded as they should be on every request.
->>>>>>> 6fd38b95
 	req.Header.Add("X-Prometheus-Remote-Write-Version", "0.1.0")
 	req.Header.Add("Content-Encoding", "snappy")
 	req.Header.Set("Content-Type", "application/x-protobuf")
@@ -348,56 +341,23 @@
 	}
 }
 
-<<<<<<< HEAD
-// BuildRequest creates an http POST request with a []byte as the body and headers attached.
-func (e *Exporter) buildRequest(message []byte) (*http.Request, error) {
-	// Create the request with the endpoint and message. The message should be a Snappy-compressed
-	// protobuf message.
-	req, err := http.NewRequest(http.MethodPost, e.config.Endpoint, bytes.NewBuffer(message))
-	if err != nil {
-		return nil, err
-	}
-
-	// Add the required headers and the headers from Config.Headers.
-	e.addHeaders(req)
-
-	return req, nil
-}
-
-// BuildMessage creates a Snappy-compressed protobuf message from a slice of TimeSeries.
-=======
 // buildMessage creates a Snappy-compressed protobuf message from a slice of TimeSeries.
->>>>>>> 6fd38b95
 func (e *Exporter) buildMessage(timeseries []*prompb.TimeSeries) ([]byte, error) {
 	// Wrap the TimeSeries as a WriteRequest since Cortex requires it.
 	writeRequest := &prompb.WriteRequest{
 		Timeseries: timeseries,
 	}
 
-<<<<<<< HEAD
-	// Convert the struct to a slice of bytes.
-=======
 	// Convert the struct to a slice of bytes and then compress it.
->>>>>>> 6fd38b95
 	message, err := proto.Marshal(writeRequest)
 	if err != nil {
 		return nil, err
 	}
-<<<<<<< HEAD
-
-	// Compress the message.
-=======
->>>>>>> 6fd38b95
 	compressed := snappy.Encode(nil, message)
 
 	return compressed, nil
 }
 
-<<<<<<< HEAD
-// SendRequest sends an http request using the Exporter's http Client. It will not handle retry
-// logic as retrying can more harmful than helpful
-func (e *Exporter) sendRequest(req *http.Request) error {
-=======
 // buildRequest creates an http POST request with a Snappy-compressed protocol buffer
 // message as the body and with all the headers attached.
 func (e *Exporter) buildRequest(message []byte) (*http.Request, error) {
@@ -424,7 +384,6 @@
 		e.config.Client.Timeout = e.config.RemoteTimeout
 	}
 
->>>>>>> 6fd38b95
 	// Attempt to send request.
 	res, err := e.config.Client.Do(req)
 	if err != nil {
@@ -433,17 +392,8 @@
 	defer res.Body.Close()
 
 	// The response should have a status code of 200.
-<<<<<<< HEAD
-	// See https://github.com/prometheus/prometheus/blob/master/storage/remote/client.go#L272.
-	if res.StatusCode != http.StatusOK {
-		return fmt.Errorf("Failed to send the HTTP request with status code %v", res.StatusCode)
-	}
-
-	// Request was successfully sent if the request status code is 200.
-=======
 	if res.StatusCode != http.StatusOK {
 		return fmt.Errorf("%v", res.Status)
 	}
->>>>>>> 6fd38b95
 	return nil
 }